import typing
from functools import partial
from pathlib import Path

import gdsfactory as gf
import numpy as np
import pandas as pd
from gdsfactory import Component
from gdsfactory.components.taper_cross_section import taper_cross_section
from gdsfactory.config import logger
from gdsfactory.pdk import LayerStack, get_layer_stack
from gdsfactory.typings import ComponentFactory, CrossSectionSpec, PathType, WidthTypes
from pydantic import BaseModel

from gplugins.design_recipe.DesignRecipe import DesignRecipe, eval_decorator
from gplugins.lumerical.config import cm, um
from gplugins.lumerical.convergence_settings import (
    LUMERICAL_EME_CONVERGENCE_SETTINGS,
    LUMERICAL_FDTD_CONVERGENCE_SETTINGS,
    ConvergenceSettingsLumericalEme,
    ConvergenceSettingsLumericalFdtd,
)
from gplugins.lumerical.eme import LumericalEmeSimulation
from gplugins.lumerical.recipes.fdtd_recipe import FdtdRecipe
from gplugins.lumerical.simulation_settings import (
    SIMULATION_SETTINGS_LUMERICAL_FDTD,
    LUMERICAL_EME_SIMULATION_SETTINGS,
    SimulationSettingsLumericalEme,
    SimulationSettingsLumericalFdtd,
)

<<<<<<< HEAD

def example_run_taper_design_recipe():
    ### 0. DEFINE WHERE FILES ARE SAVED
    dirpath = Path(__file__).parent / "recipe_runs"
    dirpath.mkdir(parents=True, exist_ok=True)

    ### 1. DEFINE DESIGN INTENT
    design_intent = RoutingTaperDesignIntent(
        narrow_waveguide_routing_loss_per_cm=3,  # dB/cm
    )

    narrow_waveguide_cross_section = partial(
        gf.cross_section.cross_section,
        layer=(1, 0),
        width=0.5,
    )
    wide_waveguide_cross_section = partial(
        gf.cross_section.cross_section,
        layer=(1, 0),
        width=3.0,
    )

    ### 2. DEFINE LAYER STACK
    from gdsfactory.technology.layer_stack import LayerLevel, LayerStack

    layerstack_lumerical = LayerStack(
        layers={
            "clad": LayerLevel(
                layer=(99999, 0),
                thickness=3.0,
                zmin=0.0,
                material="sio2",
                sidewall_angle=0.0,
                mesh_order=9,
                layer_type="background",
            ),
            "box": LayerLevel(
                layer=(99999, 0),
                thickness=3.0,
                zmin=-3.0,
                material="sio2",
                sidewall_angle=0.0,
                mesh_order=9,
                layer_type="background",
            ),
            "core": LayerLevel(
                layer=(1, 0),
                thickness=0.22,
                zmin=0.0,
                material="si",
                sidewall_angle=2.0,
                width_to_z=0.5,
                mesh_order=2,
                layer_type="grow",
                info={"active": True},
            ),
        }
    )

    ### 3. DEFINE SIMULATION AND CONVERGENCE SETTINGS
    eme_convergence_setup = ConvergenceSettingsLumericalEme(
        sparam_diff=1 - 10 ** (-0.005 / 10)
    )
    eme_simulation_setup = SimulationSettingsLumericalEme()

    fdtd_convergence_setup = ConvergenceSettingsLumericalFdtd(sparam_diff=0.01)
    fdtd_simulation_setup = SimulationSettingsLumericalFdtd(
        mesh_accuracy=2,
        port_translation=1.0,
        port_field_intensity_threshold=1e-6,
    )

    ### 4. CREATE AND RUN DESIGN RECIPE
    eme_recipe = RoutingTaperDesignRecipe(
        cell=taper_cross_section,
        cross_section1=narrow_waveguide_cross_section,
        cross_section2=wide_waveguide_cross_section,
        design_intent=design_intent,
        layer_stack=layerstack_lumerical,
        simulation_setup=eme_simulation_setup,
        convergence_setup=eme_convergence_setup,
        dirpath=dirpath,
    )
    success = eme_recipe.eval()

    fdtd_recipes = [
        FdtdRecipe(
            component=c,
            layer_stack=layerstack_lumerical,
            simulation_setup=fdtd_simulation_setup,
            convergence_setup=fdtd_convergence_setup,
            dirpath=dirpath,
        )
        for c in eme_recipe.components
    ]
    for recipe in fdtd_recipes:
        success = success and recipe.eval()

    if success:
        logger.info("Completed taper design recipe.")
    else:
        logger.info("Incomplete run of taper design recipe.")


=======
>>>>>>> e8ac4628
class RoutingTaperDesignIntent(BaseModel):
    r"""
    Design intent for routing taper design recipe

    Attributes:
        narrow_waveguide_routing_loss_per_cm: Narrow waveguide routing loss (dB/cm)
        max_reflection: Maximum reflections to consider. Anything above this threshold does not determine device selection.
                        Anything below this threshold will affect device selection.
        start_length: Starting length in length sweep (um)
        stop_length: Ending length in length sweep (um)
        num_pts: Number of points to consider in length sweep
        weights: Weights for weighted decision matrix when selecting best taper

                         |       |
                         |      /|---------
                         |    /  |
                         |  /    |
        -----------------|/      |
        cross section 1  | taper | cross section 2
        -----------------|\      |
                         |  \    |
                         |    \  |
                         |      \|---------
                         |       |

    """

    narrow_waveguide_routing_loss_per_cm: float = 3  # dB / cm
    max_reflection: float = -70  # dB

    # Length Sweep
    start_length: float = 1  # um
    stop_length: float = 200  # um
    num_pts: int = 200  # um

    # Weights for decision matrix
    weights: dict[str, float] = {"transmission": 0.4,
                                 "reflection": 0.35,
                                 "length": 0.25}

    class Config:
        arbitrary_types_allowed = True


class RoutingTaperEmeDesignRecipe(DesignRecipe):
    """
    Routing taper design recipe using eigenmode expansion method (EME).

    Attributes:
        component: Optimal component geometry
        components: Components simulated (passed onto FDTD for verification)
        length_sweep: Length sweep results
        cross_section1: Left cross section
        cross_section2: Right cross section
        recipe_setup:
            cell_hash: Hash of GDSFactory component factory
            layer_stack: PDK layerstack
            simulation_setup: EME simulation setup
            convergence_setup: EME convergence setup
            design_intent: Taper design intent parameters
        recipe_results:
            length_sweep: Length sweep data (S21, S11) vs. device geometry
            components_settings: Component settings for each device simulated in design recipe

    """

    # Results
    component: Component | None = None  # Optimal taper component
    length_sweep: pd.DataFrame | None = None  # Length sweep results
    components: list[Component] | None = None

    def __init__(
        self,
        cell: ComponentFactory = taper_cross_section,
        cross_section1: CrossSectionSpec | None = gf.cross_section.cross_section,
        cross_section2: CrossSectionSpec | None = gf.cross_section.cross_section,
        design_intent: RoutingTaperDesignIntent | None = None,
        layer_stack: LayerStack | None = None,
        simulation_setup: SimulationSettingsLumericalEme
        | None = LUMERICAL_EME_SIMULATION_SETTINGS,
        convergence_setup: ConvergenceSettingsLumericalEme
        | None = LUMERICAL_EME_CONVERGENCE_SETTINGS,
        dirpath: PathType | None = None,
    ):
        r"""
        Set up routing taper design recipe

                         |       |
                         |      /|---------
                         |    /  |
                         |  /    |
        -----------------|/      |
        cross section 1  | taper | cross section 2
        -----------------|\      |
                         |  \    |
                         |    \  |
                         |      \|---------
                         |       |

        Parameters:
            cell: Taper cell that uses cross sections to determine both ends of the taper
            cross_section1: Left cross section
            cross_section2: Right cross section
            design_intent: Taper design intent
            layer_stack: PDK layerstack
            simulation_setup: EME simulation setup
            convergence_setup: EME convergence setup
            dirpath: Directory to save files
        """
        layer_stack = layer_stack or get_layer_stack()
        super().__init__(cell=cell, layer_stack=layer_stack, dirpath=dirpath)
        self.cross_section1 = cross_section1
        self.cross_section2 = cross_section2
        # Add information to recipe setup. NOTE: This is used for hashing
        self.recipe_setup.simulation_setup = simulation_setup
        self.recipe_setup.convergence_setup = convergence_setup
        self.recipe_setup.design_intent = design_intent or RoutingTaperDesignIntent()

    @eval_decorator
    def eval(self, run_convergence: bool = True):
        r"""
        Run taper design recipe.

        1. Sweep taper geometry in EME and get best geometry and length for component.
                Best component is derived from the following (in order):
                a) The dB/cm loss for the narrow waveguide routing must match the derived dB/cm loss for the taper
                b) The component must have the lowest reflections
                c) The component must be the shortest
        2. Run FDTD simulation to extract s-params for best component

        Parameters:
            run_convergence: Run convergence if True
        """
        ss = self.recipe_setup.simulation_setup
        cs = self.recipe_setup.convergence_setup
        di = self.recipe_setup.design_intent

        # Sweep geometry
        components = [
            self.cell(
                cross_section1=self.cross_section1,
                cross_section2=self.cross_section2,
                length=5,  # um
                width_type=wtype,
            )
            for wtype in typing.get_args(WidthTypes)
        ]

        # Run EME length sweep simulations to extract S21 and S11 vs. length of device
        optimal_lengths = []
        transmission_coefficients = []
        reflection_coefficients = []
        simulated_components = []
        sims = []
        length_sweeps = []
        for component in components:
            try:
                sim = LumericalEmeSimulation(
                    component=component,
                    layerstack=self.recipe_setup.layer_stack,
                    simulation_settings=ss,
                    convergence_settings=cs,
                    hide=False,  # TODO: Make global variable for switching debug modes
                    run_overall_convergence=run_convergence,
                    run_mode_convergence=run_convergence,
                    dirpath=self.dirpath,
                )
                sims.append(sim)
                simulated_components.append(component)
            except Exception as err:
                logger.error(
                    f"{err}\n{component.name} failed to simulate. Moving onto next component"
                )
                continue

            # Extract S21 and S11 vs. length during length sweeps
            length_sweep = sim.get_length_sweep(
                start_length=di.start_length,
                stop_length=di.stop_length,
                num_pts=di.num_pts,
            )
            length_sweeps.append(length_sweep)
            length = length_sweep.loc[:, "length"]
            s21 = 10 * np.log10(abs(length_sweep.loc[:, "s21"]) ** 2)
            s11 = 10 * np.log10(abs(length_sweep.loc[:, "s11"]) ** 2)

            # Get length of taper that has lower loss than routing loss
            try:
                ind = next(
                    k
                    for k, value in enumerate(list(s21))
                    if value > -di.narrow_waveguide_routing_loss_per_cm * length[k] / cm
                )
                optimal_lengths.append(length[ind] / um)
                transmission_coefficients.append(s21[ind])
                reflection_coefficients.append(s11[ind])
            except StopIteration:
                logger.warning(
                    f"{component.name} cannot achieve specified routing loss of "
                    + f"-{di.narrow_waveguide_routing_loss_per_cm}dB/cm. Use maximal length of {di.stop_length}um."
                )
                optimal_lengths.append(di.stop_length)
                transmission_coefficients.append(s21[-1])
                reflection_coefficients.append(s11[-1])

        # Log and save optimal lengths
        results = {
            f"{simulated_components[i].name} ({simulated_components[i].settings.get('width_type', 'Shape Unknown')})": f"L: {optimal_lengths[i]} | T: {transmission_coefficients[i]} | R: {reflection_coefficients[i]}"
            for i in range(0, len(simulated_components))
        }
        with open(str(self.recipe_dirpath / "optimal_lengths.txt"), "w") as f:
            f.write(f"{results}")
        logger.info(f"{results}")
        self.components = [
            self.cell(
                cross_section1=self.cross_section1,
                cross_section2=self.cross_section2,
                length=optimal_lengths[i],  # um
                width_type=simulated_components[i].settings.get("width_type", "sine"),
            )
            for i in range(0, len(simulated_components))
        ]

        # Get best component
        # Most optimal component is one with smallest length AND least reflections
        # If not both, choose component with lower than specified reflection or least reflections
        ind1 = optimal_lengths.index(min(optimal_lengths))
        ind2 = reflection_coefficients.index(min(reflection_coefficients))

        if ind1 == ind2 or (reflection_coefficients[ind1] < di.max_reflection):
            # Select shortest component and minimal reflections. Else, shortest component with reflection below specified
            optimal_component = self.cell(
                cross_section1=self.cross_section1,
                cross_section2=self.cross_section2,
                length=optimal_lengths[ind1],  # um
                width_type=list(typing.get_args(WidthTypes))[ind1],
            )
            opt_length_sweep_data = length_sweeps[ind1]
        else:
            # Select component with minimal reflections
            optimal_component = self.cell(
                cross_section1=self.cross_section1,
                cross_section2=self.cross_section2,
                length=optimal_lengths[ind2],  # um
                width_type=list(typing.get_args(WidthTypes))[ind2],
            )
            opt_length_sweep_data = length_sweeps[ind2]

        # Save general results
        self.component = optimal_component
        self.length_sweep = opt_length_sweep_data

        # Save recipe results
        self.recipe_results.length_sweep = self.length_sweep
        self.recipe_results.components_settings = [c.settings.model_copy().model_dump() for c in self.components]

        return True


class RoutingTaperDesignRecipe(DesignRecipe):
    """
    Routing taper design recipe.

    Attributes:
        best_component: Best taper component
        cross_section1: Left cross section
        cross_section2: Right cross section
        recipe_setup:
            eme_simulation_setup: EME simulation setup
            eme_convergence_setup: EME convergence setup
            fdtd_simulation_setup: FDTD simulation setup
            fdtd_convergence_setup: FDTD convergence setup
            design_intent: Taper design intent
        recipe_results:
            results: Key figures of merit for determining the best routing taper
            cell_settings: Taper cell settings that create the best routing taper
    """

    def __init__(
        self,
        cell: ComponentFactory = taper_cross_section,
        cross_section1: CrossSectionSpec | None = gf.cross_section.cross_section,
        cross_section2: CrossSectionSpec | None = gf.cross_section.cross_section,
        design_intent: RoutingTaperDesignIntent | None = None,
        eme_simulation_setup: SimulationSettingsLumericalEme = LUMERICAL_EME_SIMULATION_SETTINGS,
        eme_convergence_setup: ConvergenceSettingsLumericalEme = LUMERICAL_EME_CONVERGENCE_SETTINGS,
        fdtd_simulation_setup: SimulationSettingsLumericalFdtd = SIMULATION_SETTINGS_LUMERICAL_FDTD,
        fdtd_convergence_setup: ConvergenceSettingsLumericalFdtd = LUMERICAL_FDTD_CONVERGENCE_SETTINGS,
        layer_stack: LayerStack | None = None,
        dirpath: PathType | None = None,
    ):
        r"""
        Set up routing taper design recipe

                         |       |
                         |      /|---------
                         |    /  |
                         |  /    |
        -----------------|/      |
        cross section 1  | taper | cross section 2
        -----------------|\      |
                         |  \    |
                         |    \  |
                         |      \|---------
                         |       |

        Parameters:
            cell: Taper cell that uses cross sections to determine both ends of the taper
            cross_section1: Left cross section
            cross_section2: Right cross section
            design_intent: Taper design intent
            layer_stack: PDK layerstack
            eme_simulation_setup: EME simulation setup
            eme_convergence_setup: EME convergence setup
            fdtd_simulation_setup: FDTD simulation setup
            fdtd_convergence_setup: FDTD convergence setup
            dirpath: Directory to save files
        """
        layer_stack = layer_stack or get_layer_stack()
        super().__init__(cell=cell, layer_stack=layer_stack, dirpath=dirpath)
        self.cross_section1 = cross_section1
        self.cross_section2 = cross_section2
        # Add information to recipe setup. NOTE: This is used for hashing
        self.recipe_setup.eme_simulation_setup = eme_simulation_setup
        self.recipe_setup.eme_convergence_setup = eme_convergence_setup
        self.recipe_setup.fdtd_simulation_setup = fdtd_simulation_setup
        self.recipe_setup.fdtd_convergence_setup = fdtd_convergence_setup
        self.recipe_setup.design_intent = design_intent or RoutingTaperDesignIntent()


    @eval_decorator
    def eval(self, run_convergence: bool = True):
        r"""
        Run taper design recipe.

        1. Sweep taper geometry in EME and get best geometry and length for component.
        2. Run FDTD simulation to extract s-params
        3. Select best taper based on weighted decision matrix with regards to:
            a) Transmission
            b) Reflection
            c) Device Length

        Parameters:
            run_convergence: Run convergence if True
        """
        eme_recipe = RoutingTaperEmeDesignRecipe(
            cell=self.cell,
            cross_section1=self.cross_section1,
            cross_section2=self.cross_section2,
            design_intent=self.recipe_setup.design_intent,
            layer_stack=self.recipe_setup.layer_stack,
            simulation_setup=self.recipe_setup.eme_simulation_setup,
            convergence_setup=self.recipe_setup.eme_convergence_setup,
            dirpath=self.dirpath,
        )
        success = eme_recipe.eval(run_convergence=run_convergence)

        fdtd_recipes = [
            FdtdRecipe(
                component=self.cell(
                    cross_section1=self.cross_section1,
                    cross_section2=self.cross_section2,
                    length=settings["length"],  # um
                    width_type=settings["width_type"],
                ),
                layer_stack=self.recipe_setup.layer_stack,
                simulation_setup=self.recipe_setup.fdtd_simulation_setup,
                convergence_setup=self.recipe_setup.fdtd_convergence_setup,
                dirpath=self.dirpath,
            )
            for settings in eme_recipe.recipe_results.components_settings
        ]
        for recipe in fdtd_recipes:
            success = success and recipe.eval(run_convergence=run_convergence)

        # Select best taper based on weighted decision matrix:
        # 1. Transmission
        # 2. Reflection
        # 3. Device Length

        # Normalize weights to range between 0 to 1
        weight_names = list(design_intent.weights.keys())
        weight_values = np.array(list(design_intent.weights.values()))
        norm_weight_values = weight_values / sum(weight_values)
        norm_weight_values = list(norm_weight_values)

        # Get average transmission and reflection across wavelength range
        average_transmissions = []
        average_reflections = []
        for i in range(0, len(fdtd_recipes)):
            average_transmissions.append(10*np.log10(np.mean(np.abs(fdtd_recipes[i].recipe_results.sparameters.loc[:, "S21"]) ** 2)))
            average_reflections.append(10*np.log10(np.mean(np.abs(fdtd_recipes[i].recipe_results.sparameters.loc[:, "S11"]) ** 2)))

        # Get component names and optimal lengths
        taper_geometry_names = [f"{settings['width_type']}" for settings in eme_recipe.recipe_results.components_settings]
        lengths = [settings["length"] for settings in eme_recipe.recipe_results.components_settings]

        # Save results
        self.recipe_results.results = pd.DataFrame([average_transmissions, average_reflections, lengths], weight_names, taper_geometry_names)
        self.recipe_results.results.to_csv(str(self.recipe_dirpath / "results.csv"))

        # Normalize results to range between 0 to 1 and ensure the more optimal devices have higher numbers
        # Ex. Shorter lengths are more desirable, but for decision matrix calculations, we require a positive scale
        average_transmissions = np.array(average_transmissions)
        average_reflections = -np.array(average_reflections)
        lengths = -np.array(lengths)

        norm_average_transmissions = (average_transmissions - np.min(average_transmissions)) / (np.max(average_transmissions) - np.min(average_transmissions))
        norm_average_reflections = (average_reflections - np.min(average_reflections)) / (np.max(average_reflections) - np.min(average_reflections))
        norm_lengths = (lengths - np.min(lengths)) / (np.max(lengths) - np.min(lengths))

        # Multiply by weights
        weighted_transmissions = norm_average_transmissions * norm_weight_values[0]
        weighted_reflections = norm_average_reflections * norm_weight_values[1]
        weighted_lengths = norm_lengths * norm_weight_values[2]
        weighted_score = [sum([weighted_transmissions[i], weighted_reflections[i], weighted_lengths[i]])
                          for i in range(0, len(weighted_transmissions))]

        # Save decision matrix results
        self.recipe_results.weighted_decision_matrix = pd.DataFrame([list(weighted_transmissions),
                                                 list(weighted_reflections),
                                                 list(weighted_lengths),
                                                 weighted_score
                                                 ], weight_names + ["total_score"], taper_geometry_names)
        self.recipe_results.weighted_decision_matrix.to_csv(str(self.recipe_dirpath / "weighted_decision_matrix.csv"))

        best_component_index = weighted_score.index(max(weighted_score))
        self.best_component = taper_cross_section(**eme_recipe.recipe_results.components_settings[best_component_index])
        self.recipe_results.cell_settings = self.best_component.to_dict()

        return success


if __name__ == "__main__":
    ### 0. DEFINE WHERE FILES ARE SAVED
    dirpath = Path(__file__).parent / "recipe_runs"
    dirpath.mkdir(parents=True, exist_ok=True)

    ### 1. DEFINE DESIGN INTENT
    design_intent = RoutingTaperDesignIntent(
        narrow_waveguide_routing_loss_per_cm=3,  # dB/cm
    )

    narrow_waveguide_cross_section = partial(
        gf.cross_section.cross_section,
        layer=(1, 0),
        width=0.5,
    )
    wide_waveguide_cross_section = partial(
        gf.cross_section.cross_section,
        layer=(1, 0),
        width=3.0,
    )

    ### 2. DEFINE LAYER STACK
    from gdsfactory.technology.layer_stack import LayerLevel, LayerStack

    layerstack_lumerical = LayerStack(
        layers={
            "clad": LayerLevel(
                layer=(99999, 0),
                thickness=3.0,
                zmin=0.0,
                material="sio2",
                sidewall_angle=0.0,
                mesh_order=9,
                layer_type="background",
            ),
            "box": LayerLevel(
                layer=(99999, 0),
                thickness=3.0,
                zmin=-3.0,
                material="sio2",
                sidewall_angle=0.0,
                mesh_order=9,
                layer_type="background",
            ),
            "core": LayerLevel(
                layer=(1, 0),
                thickness=0.22,
                zmin=0.0,
                material="si",
                sidewall_angle=2.0,
                width_to_z=0.5,
                mesh_order=2,
                layer_type="grow",
                info={"active": True},
            ),
        }
    )

    ### 3. DEFINE SIMULATION AND CONVERGENCE SETTINGS
    eme_convergence_setup = ConvergenceSettingsLumericalEme(
        sparam_diff=1 - 10 ** (-0.005 / 10)
    )
    eme_simulation_setup = SimulationSettingsLumericalEme()

    fdtd_convergence_setup = ConvergenceSettingsLumericalFdtd(
        sparam_diff=0.01
    )
    fdtd_simulation_setup = SimulationSettingsLumericalFdtd(
        mesh_accuracy=2, port_translation=1.0, port_field_intensity_threshold=1e-6,
    )

    taper_recipe = RoutingTaperDesignRecipe(cell=taper_cross_section,
                             cross_section1=narrow_waveguide_cross_section,
                             cross_section2=wide_waveguide_cross_section,
                             design_intent=design_intent,
                             eme_simulation_setup=eme_simulation_setup,
                             eme_convergence_setup=eme_convergence_setup,
                             fdtd_simulation_setup=fdtd_simulation_setup,
                             fdtd_convergence_setup=fdtd_convergence_setup,
                             layer_stack=layerstack_lumerical,
                             dirpath=dirpath)

    success = taper_recipe.eval()
    if success:
        logger.info("Completed taper design recipe.")
    else:
        logger.info("Incomplete run of taper design recipe.")<|MERGE_RESOLUTION|>--- conflicted
+++ resolved
@@ -29,9 +29,440 @@
     SimulationSettingsLumericalFdtd,
 )
 
-<<<<<<< HEAD
-
-def example_run_taper_design_recipe():
+class RoutingTaperDesignIntent(BaseModel):
+    r"""
+    Design intent for routing taper design recipe
+
+    Attributes:
+        narrow_waveguide_routing_loss_per_cm: Narrow waveguide routing loss (dB/cm)
+        max_reflection: Maximum reflections to consider. Anything above this threshold does not determine device selection.
+                        Anything below this threshold will affect device selection.
+        start_length: Starting length in length sweep (um)
+        stop_length: Ending length in length sweep (um)
+        num_pts: Number of points to consider in length sweep
+        weights: Weights for weighted decision matrix when selecting best taper
+
+                         |       |
+                         |      /|---------
+                         |    /  |
+                         |  /    |
+        -----------------|/      |
+        cross section 1  | taper | cross section 2
+        -----------------|\      |
+                         |  \    |
+                         |    \  |
+                         |      \|---------
+                         |       |
+
+    """
+
+    narrow_waveguide_routing_loss_per_cm: float = 3  # dB / cm
+    max_reflection: float = -70  # dB
+
+    # Length Sweep
+    start_length: float = 1  # um
+    stop_length: float = 200  # um
+    num_pts: int = 200  # um
+
+    # Weights for decision matrix
+    weights: dict[str, float] = {"transmission": 0.4,
+                                 "reflection": 0.35,
+                                 "length": 0.25}
+
+    class Config:
+        arbitrary_types_allowed = True
+
+
+class RoutingTaperEmeDesignRecipe(DesignRecipe):
+    """
+    Routing taper design recipe using eigenmode expansion method (EME).
+
+    Attributes:
+        component: Optimal component geometry
+        components: Components simulated (passed onto FDTD for verification)
+        length_sweep: Length sweep results
+        cross_section1: Left cross section
+        cross_section2: Right cross section
+        recipe_setup:
+            cell_hash: Hash of GDSFactory component factory
+            layer_stack: PDK layerstack
+            simulation_setup: EME simulation setup
+            convergence_setup: EME convergence setup
+            design_intent: Taper design intent parameters
+        recipe_results:
+            length_sweep: Length sweep data (S21, S11) vs. device geometry
+            components_settings: Component settings for each device simulated in design recipe
+
+    """
+
+    # Results
+    component: Component | None = None  # Optimal taper component
+    length_sweep: pd.DataFrame | None = None  # Length sweep results
+    components: list[Component] | None = None
+
+    def __init__(
+        self,
+        cell: ComponentFactory = taper_cross_section,
+        cross_section1: CrossSectionSpec | None = gf.cross_section.cross_section,
+        cross_section2: CrossSectionSpec | None = gf.cross_section.cross_section,
+        design_intent: RoutingTaperDesignIntent | None = None,
+        layer_stack: LayerStack | None = None,
+        simulation_setup: SimulationSettingsLumericalEme
+        | None = LUMERICAL_EME_SIMULATION_SETTINGS,
+        convergence_setup: ConvergenceSettingsLumericalEme
+        | None = LUMERICAL_EME_CONVERGENCE_SETTINGS,
+        dirpath: PathType | None = None,
+    ):
+        r"""
+        Set up routing taper design recipe
+
+                         |       |
+                         |      /|---------
+                         |    /  |
+                         |  /    |
+        -----------------|/      |
+        cross section 1  | taper | cross section 2
+        -----------------|\      |
+                         |  \    |
+                         |    \  |
+                         |      \|---------
+                         |       |
+
+        Parameters:
+            cell: Taper cell that uses cross sections to determine both ends of the taper
+            cross_section1: Left cross section
+            cross_section2: Right cross section
+            design_intent: Taper design intent
+            layer_stack: PDK layerstack
+            simulation_setup: EME simulation setup
+            convergence_setup: EME convergence setup
+            dirpath: Directory to save files
+        """
+        layer_stack = layer_stack or get_layer_stack()
+        super().__init__(cell=cell, layer_stack=layer_stack, dirpath=dirpath)
+        self.cross_section1 = cross_section1
+        self.cross_section2 = cross_section2
+        # Add information to recipe setup. NOTE: This is used for hashing
+        self.recipe_setup.simulation_setup = simulation_setup
+        self.recipe_setup.convergence_setup = convergence_setup
+        self.recipe_setup.design_intent = design_intent or RoutingTaperDesignIntent()
+
+    @eval_decorator
+    def eval(self, run_convergence: bool = True):
+        r"""
+        Run taper design recipe.
+
+        1. Sweep taper geometry in EME and get best geometry and length for component.
+                Best component is derived from the following (in order):
+                a) The dB/cm loss for the narrow waveguide routing must match the derived dB/cm loss for the taper
+                b) The component must have the lowest reflections
+                c) The component must be the shortest
+        2. Run FDTD simulation to extract s-params for best component
+
+        Parameters:
+            run_convergence: Run convergence if True
+        """
+        ss = self.recipe_setup.simulation_setup
+        cs = self.recipe_setup.convergence_setup
+        di = self.recipe_setup.design_intent
+
+        # Sweep geometry
+        components = [
+            self.cell(
+                cross_section1=self.cross_section1,
+                cross_section2=self.cross_section2,
+                length=5,  # um
+                width_type=wtype,
+            )
+            for wtype in typing.get_args(WidthTypes)
+        ]
+
+        # Run EME length sweep simulations to extract S21 and S11 vs. length of device
+        optimal_lengths = []
+        transmission_coefficients = []
+        reflection_coefficients = []
+        simulated_components = []
+        sims = []
+        length_sweeps = []
+        for component in components:
+            try:
+                sim = LumericalEmeSimulation(
+                    component=component,
+                    layerstack=self.recipe_setup.layer_stack,
+                    simulation_settings=ss,
+                    convergence_settings=cs,
+                    hide=False,  # TODO: Make global variable for switching debug modes
+                    run_overall_convergence=run_convergence,
+                    run_mode_convergence=run_convergence,
+                    dirpath=self.dirpath,
+                )
+                sims.append(sim)
+                simulated_components.append(component)
+            except Exception as err:
+                logger.error(
+                    f"{err}\n{component.name} failed to simulate. Moving onto next component"
+                )
+                continue
+
+            # Extract S21 and S11 vs. length during length sweeps
+            length_sweep = sim.get_length_sweep(
+                start_length=di.start_length,
+                stop_length=di.stop_length,
+                num_pts=di.num_pts,
+            )
+            length_sweeps.append(length_sweep)
+            length = length_sweep.loc[:, "length"]
+            s21 = 10 * np.log10(abs(length_sweep.loc[:, "s21"]) ** 2)
+            s11 = 10 * np.log10(abs(length_sweep.loc[:, "s11"]) ** 2)
+
+            # Get length of taper that has lower loss than routing loss
+            try:
+                ind = next(
+                    k
+                    for k, value in enumerate(list(s21))
+                    if value > -di.narrow_waveguide_routing_loss_per_cm * length[k] / cm
+                )
+                optimal_lengths.append(length[ind] / um)
+                transmission_coefficients.append(s21[ind])
+                reflection_coefficients.append(s11[ind])
+            except StopIteration:
+                logger.warning(
+                    f"{component.name} cannot achieve specified routing loss of "
+                    + f"-{di.narrow_waveguide_routing_loss_per_cm}dB/cm. Use maximal length of {di.stop_length}um."
+                )
+                optimal_lengths.append(di.stop_length)
+                transmission_coefficients.append(s21[-1])
+                reflection_coefficients.append(s11[-1])
+
+        # Log and save optimal lengths
+        results = {
+            f"{simulated_components[i].name} ({simulated_components[i].settings.get('width_type', 'Shape Unknown')})": f"L: {optimal_lengths[i]} | T: {transmission_coefficients[i]} | R: {reflection_coefficients[i]}"
+            for i in range(0, len(simulated_components))
+        }
+        with open(str(self.recipe_dirpath / "optimal_lengths.txt"), "w") as f:
+            f.write(f"{results}")
+        logger.info(f"{results}")
+        self.components = [
+            self.cell(
+                cross_section1=self.cross_section1,
+                cross_section2=self.cross_section2,
+                length=optimal_lengths[i],  # um
+                width_type=simulated_components[i].settings.get("width_type", "sine"),
+            )
+            for i in range(0, len(simulated_components))
+        ]
+
+        # Get best component
+        # Most optimal component is one with smallest length AND least reflections
+        # If not both, choose component with lower than specified reflection or least reflections
+        ind1 = optimal_lengths.index(min(optimal_lengths))
+        ind2 = reflection_coefficients.index(min(reflection_coefficients))
+
+        if ind1 == ind2 or (reflection_coefficients[ind1] < di.max_reflection):
+            # Select shortest component and minimal reflections. Else, shortest component with reflection below specified
+            optimal_component = self.cell(
+                cross_section1=self.cross_section1,
+                cross_section2=self.cross_section2,
+                length=optimal_lengths[ind1],  # um
+                width_type=list(typing.get_args(WidthTypes))[ind1],
+            )
+            opt_length_sweep_data = length_sweeps[ind1]
+        else:
+            # Select component with minimal reflections
+            optimal_component = self.cell(
+                cross_section1=self.cross_section1,
+                cross_section2=self.cross_section2,
+                length=optimal_lengths[ind2],  # um
+                width_type=list(typing.get_args(WidthTypes))[ind2],
+            )
+            opt_length_sweep_data = length_sweeps[ind2]
+
+        # Save general results
+        self.component = optimal_component
+        self.length_sweep = opt_length_sweep_data
+
+        # Save recipe results
+        self.recipe_results.length_sweep = self.length_sweep
+        self.recipe_results.components_settings = [c.settings.model_copy().model_dump() for c in self.components]
+
+        return True
+
+
+class RoutingTaperDesignRecipe(DesignRecipe):
+    """
+    Routing taper design recipe.
+
+    Attributes:
+        best_component: Best taper component
+        cross_section1: Left cross section
+        cross_section2: Right cross section
+        recipe_setup:
+            eme_simulation_setup: EME simulation setup
+            eme_convergence_setup: EME convergence setup
+            fdtd_simulation_setup: FDTD simulation setup
+            fdtd_convergence_setup: FDTD convergence setup
+            design_intent: Taper design intent
+        recipe_results:
+            results: Key figures of merit for determining the best routing taper
+            cell_settings: Taper cell settings that create the best routing taper
+    """
+
+    def __init__(
+        self,
+        cell: ComponentFactory = taper_cross_section,
+        cross_section1: CrossSectionSpec | None = gf.cross_section.cross_section,
+        cross_section2: CrossSectionSpec | None = gf.cross_section.cross_section,
+        design_intent: RoutingTaperDesignIntent | None = None,
+        eme_simulation_setup: SimulationSettingsLumericalEme = LUMERICAL_EME_SIMULATION_SETTINGS,
+        eme_convergence_setup: ConvergenceSettingsLumericalEme = LUMERICAL_EME_CONVERGENCE_SETTINGS,
+        fdtd_simulation_setup: SimulationSettingsLumericalFdtd = SIMULATION_SETTINGS_LUMERICAL_FDTD,
+        fdtd_convergence_setup: ConvergenceSettingsLumericalFdtd = LUMERICAL_FDTD_CONVERGENCE_SETTINGS,
+        layer_stack: LayerStack | None = None,
+        dirpath: PathType | None = None,
+    ):
+        r"""
+        Set up routing taper design recipe
+
+                         |       |
+                         |      /|---------
+                         |    /  |
+                         |  /    |
+        -----------------|/      |
+        cross section 1  | taper | cross section 2
+        -----------------|\      |
+                         |  \    |
+                         |    \  |
+                         |      \|---------
+                         |       |
+
+        Parameters:
+            cell: Taper cell that uses cross sections to determine both ends of the taper
+            cross_section1: Left cross section
+            cross_section2: Right cross section
+            design_intent: Taper design intent
+            layer_stack: PDK layerstack
+            eme_simulation_setup: EME simulation setup
+            eme_convergence_setup: EME convergence setup
+            fdtd_simulation_setup: FDTD simulation setup
+            fdtd_convergence_setup: FDTD convergence setup
+            dirpath: Directory to save files
+        """
+        layer_stack = layer_stack or get_layer_stack()
+        super().__init__(cell=cell, layer_stack=layer_stack, dirpath=dirpath)
+        self.cross_section1 = cross_section1
+        self.cross_section2 = cross_section2
+        # Add information to recipe setup. NOTE: This is used for hashing
+        self.recipe_setup.eme_simulation_setup = eme_simulation_setup
+        self.recipe_setup.eme_convergence_setup = eme_convergence_setup
+        self.recipe_setup.fdtd_simulation_setup = fdtd_simulation_setup
+        self.recipe_setup.fdtd_convergence_setup = fdtd_convergence_setup
+        self.recipe_setup.design_intent = design_intent or RoutingTaperDesignIntent()
+
+
+    @eval_decorator
+    def eval(self, run_convergence: bool = True):
+        r"""
+        Run taper design recipe.
+
+        1. Sweep taper geometry in EME and get best geometry and length for component.
+        2. Run FDTD simulation to extract s-params
+        3. Select best taper based on weighted decision matrix with regards to:
+            a) Transmission
+            b) Reflection
+            c) Device Length
+
+        Parameters:
+            run_convergence: Run convergence if True
+        """
+        eme_recipe = RoutingTaperEmeDesignRecipe(
+            cell=self.cell,
+            cross_section1=self.cross_section1,
+            cross_section2=self.cross_section2,
+            design_intent=self.recipe_setup.design_intent,
+            layer_stack=self.recipe_setup.layer_stack,
+            simulation_setup=self.recipe_setup.eme_simulation_setup,
+            convergence_setup=self.recipe_setup.eme_convergence_setup,
+            dirpath=self.dirpath,
+        )
+        success = eme_recipe.eval(run_convergence=run_convergence)
+
+        fdtd_recipes = [
+            FdtdRecipe(
+                component=self.cell(
+                    cross_section1=self.cross_section1,
+                    cross_section2=self.cross_section2,
+                    length=settings["length"],  # um
+                    width_type=settings["width_type"],
+                ),
+                layer_stack=self.recipe_setup.layer_stack,
+                simulation_setup=self.recipe_setup.fdtd_simulation_setup,
+                convergence_setup=self.recipe_setup.fdtd_convergence_setup,
+                dirpath=self.dirpath,
+            )
+            for settings in eme_recipe.recipe_results.components_settings
+        ]
+        for recipe in fdtd_recipes:
+            success = success and recipe.eval(run_convergence=run_convergence)
+
+        # Select best taper based on weighted decision matrix:
+        # 1. Transmission
+        # 2. Reflection
+        # 3. Device Length
+
+        # Normalize weights to range between 0 to 1
+        weight_names = list(design_intent.weights.keys())
+        weight_values = np.array(list(design_intent.weights.values()))
+        norm_weight_values = weight_values / sum(weight_values)
+        norm_weight_values = list(norm_weight_values)
+
+        # Get average transmission and reflection across wavelength range
+        average_transmissions = []
+        average_reflections = []
+        for i in range(0, len(fdtd_recipes)):
+            average_transmissions.append(10*np.log10(np.mean(np.abs(fdtd_recipes[i].recipe_results.sparameters.loc[:, "S21"]) ** 2)))
+            average_reflections.append(10*np.log10(np.mean(np.abs(fdtd_recipes[i].recipe_results.sparameters.loc[:, "S11"]) ** 2)))
+
+        # Get component names and optimal lengths
+        taper_geometry_names = [f"{settings['width_type']}" for settings in eme_recipe.recipe_results.components_settings]
+        lengths = [settings["length"] for settings in eme_recipe.recipe_results.components_settings]
+
+        # Save results
+        self.recipe_results.results = pd.DataFrame([average_transmissions, average_reflections, lengths], weight_names, taper_geometry_names)
+        self.recipe_results.results.to_csv(str(self.recipe_dirpath / "results.csv"))
+
+        # Normalize results to range between 0 to 1 and ensure the more optimal devices have higher numbers
+        # Ex. Shorter lengths are more desirable, but for decision matrix calculations, we require a positive scale
+        average_transmissions = np.array(average_transmissions)
+        average_reflections = -np.array(average_reflections)
+        lengths = -np.array(lengths)
+
+        norm_average_transmissions = (average_transmissions - np.min(average_transmissions)) / (np.max(average_transmissions) - np.min(average_transmissions))
+        norm_average_reflections = (average_reflections - np.min(average_reflections)) / (np.max(average_reflections) - np.min(average_reflections))
+        norm_lengths = (lengths - np.min(lengths)) / (np.max(lengths) - np.min(lengths))
+
+        # Multiply by weights
+        weighted_transmissions = norm_average_transmissions * norm_weight_values[0]
+        weighted_reflections = norm_average_reflections * norm_weight_values[1]
+        weighted_lengths = norm_lengths * norm_weight_values[2]
+        weighted_score = [sum([weighted_transmissions[i], weighted_reflections[i], weighted_lengths[i]])
+                          for i in range(0, len(weighted_transmissions))]
+
+        # Save decision matrix results
+        self.recipe_results.weighted_decision_matrix = pd.DataFrame([list(weighted_transmissions),
+                                                 list(weighted_reflections),
+                                                 list(weighted_lengths),
+                                                 weighted_score
+                                                 ], weight_names + ["total_score"], taper_geometry_names)
+        self.recipe_results.weighted_decision_matrix.to_csv(str(self.recipe_dirpath / "weighted_decision_matrix.csv"))
+
+        best_component_index = weighted_score.index(max(weighted_score))
+        self.best_component = taper_cross_section(**eme_recipe.recipe_results.components_settings[best_component_index])
+        self.recipe_results.cell_settings = self.best_component.to_dict()
+
+        return success
+
+
+if __name__ == "__main__":
     ### 0. DEFINE WHERE FILES ARE SAVED
     dirpath = Path(__file__).parent / "recipe_runs"
     dirpath.mkdir(parents=True, exist_ok=True)
@@ -95,544 +526,6 @@
     )
     eme_simulation_setup = SimulationSettingsLumericalEme()
 
-    fdtd_convergence_setup = ConvergenceSettingsLumericalFdtd(sparam_diff=0.01)
-    fdtd_simulation_setup = SimulationSettingsLumericalFdtd(
-        mesh_accuracy=2,
-        port_translation=1.0,
-        port_field_intensity_threshold=1e-6,
-    )
-
-    ### 4. CREATE AND RUN DESIGN RECIPE
-    eme_recipe = RoutingTaperDesignRecipe(
-        cell=taper_cross_section,
-        cross_section1=narrow_waveguide_cross_section,
-        cross_section2=wide_waveguide_cross_section,
-        design_intent=design_intent,
-        layer_stack=layerstack_lumerical,
-        simulation_setup=eme_simulation_setup,
-        convergence_setup=eme_convergence_setup,
-        dirpath=dirpath,
-    )
-    success = eme_recipe.eval()
-
-    fdtd_recipes = [
-        FdtdRecipe(
-            component=c,
-            layer_stack=layerstack_lumerical,
-            simulation_setup=fdtd_simulation_setup,
-            convergence_setup=fdtd_convergence_setup,
-            dirpath=dirpath,
-        )
-        for c in eme_recipe.components
-    ]
-    for recipe in fdtd_recipes:
-        success = success and recipe.eval()
-
-    if success:
-        logger.info("Completed taper design recipe.")
-    else:
-        logger.info("Incomplete run of taper design recipe.")
-
-
-=======
->>>>>>> e8ac4628
-class RoutingTaperDesignIntent(BaseModel):
-    r"""
-    Design intent for routing taper design recipe
-
-    Attributes:
-        narrow_waveguide_routing_loss_per_cm: Narrow waveguide routing loss (dB/cm)
-        max_reflection: Maximum reflections to consider. Anything above this threshold does not determine device selection.
-                        Anything below this threshold will affect device selection.
-        start_length: Starting length in length sweep (um)
-        stop_length: Ending length in length sweep (um)
-        num_pts: Number of points to consider in length sweep
-        weights: Weights for weighted decision matrix when selecting best taper
-
-                         |       |
-                         |      /|---------
-                         |    /  |
-                         |  /    |
-        -----------------|/      |
-        cross section 1  | taper | cross section 2
-        -----------------|\      |
-                         |  \    |
-                         |    \  |
-                         |      \|---------
-                         |       |
-
-    """
-
-    narrow_waveguide_routing_loss_per_cm: float = 3  # dB / cm
-    max_reflection: float = -70  # dB
-
-    # Length Sweep
-    start_length: float = 1  # um
-    stop_length: float = 200  # um
-    num_pts: int = 200  # um
-
-    # Weights for decision matrix
-    weights: dict[str, float] = {"transmission": 0.4,
-                                 "reflection": 0.35,
-                                 "length": 0.25}
-
-    class Config:
-        arbitrary_types_allowed = True
-
-
-class RoutingTaperEmeDesignRecipe(DesignRecipe):
-    """
-    Routing taper design recipe using eigenmode expansion method (EME).
-
-    Attributes:
-        component: Optimal component geometry
-        components: Components simulated (passed onto FDTD for verification)
-        length_sweep: Length sweep results
-        cross_section1: Left cross section
-        cross_section2: Right cross section
-        recipe_setup:
-            cell_hash: Hash of GDSFactory component factory
-            layer_stack: PDK layerstack
-            simulation_setup: EME simulation setup
-            convergence_setup: EME convergence setup
-            design_intent: Taper design intent parameters
-        recipe_results:
-            length_sweep: Length sweep data (S21, S11) vs. device geometry
-            components_settings: Component settings for each device simulated in design recipe
-
-    """
-
-    # Results
-    component: Component | None = None  # Optimal taper component
-    length_sweep: pd.DataFrame | None = None  # Length sweep results
-    components: list[Component] | None = None
-
-    def __init__(
-        self,
-        cell: ComponentFactory = taper_cross_section,
-        cross_section1: CrossSectionSpec | None = gf.cross_section.cross_section,
-        cross_section2: CrossSectionSpec | None = gf.cross_section.cross_section,
-        design_intent: RoutingTaperDesignIntent | None = None,
-        layer_stack: LayerStack | None = None,
-        simulation_setup: SimulationSettingsLumericalEme
-        | None = LUMERICAL_EME_SIMULATION_SETTINGS,
-        convergence_setup: ConvergenceSettingsLumericalEme
-        | None = LUMERICAL_EME_CONVERGENCE_SETTINGS,
-        dirpath: PathType | None = None,
-    ):
-        r"""
-        Set up routing taper design recipe
-
-                         |       |
-                         |      /|---------
-                         |    /  |
-                         |  /    |
-        -----------------|/      |
-        cross section 1  | taper | cross section 2
-        -----------------|\      |
-                         |  \    |
-                         |    \  |
-                         |      \|---------
-                         |       |
-
-        Parameters:
-            cell: Taper cell that uses cross sections to determine both ends of the taper
-            cross_section1: Left cross section
-            cross_section2: Right cross section
-            design_intent: Taper design intent
-            layer_stack: PDK layerstack
-            simulation_setup: EME simulation setup
-            convergence_setup: EME convergence setup
-            dirpath: Directory to save files
-        """
-        layer_stack = layer_stack or get_layer_stack()
-        super().__init__(cell=cell, layer_stack=layer_stack, dirpath=dirpath)
-        self.cross_section1 = cross_section1
-        self.cross_section2 = cross_section2
-        # Add information to recipe setup. NOTE: This is used for hashing
-        self.recipe_setup.simulation_setup = simulation_setup
-        self.recipe_setup.convergence_setup = convergence_setup
-        self.recipe_setup.design_intent = design_intent or RoutingTaperDesignIntent()
-
-    @eval_decorator
-    def eval(self, run_convergence: bool = True):
-        r"""
-        Run taper design recipe.
-
-        1. Sweep taper geometry in EME and get best geometry and length for component.
-                Best component is derived from the following (in order):
-                a) The dB/cm loss for the narrow waveguide routing must match the derived dB/cm loss for the taper
-                b) The component must have the lowest reflections
-                c) The component must be the shortest
-        2. Run FDTD simulation to extract s-params for best component
-
-        Parameters:
-            run_convergence: Run convergence if True
-        """
-        ss = self.recipe_setup.simulation_setup
-        cs = self.recipe_setup.convergence_setup
-        di = self.recipe_setup.design_intent
-
-        # Sweep geometry
-        components = [
-            self.cell(
-                cross_section1=self.cross_section1,
-                cross_section2=self.cross_section2,
-                length=5,  # um
-                width_type=wtype,
-            )
-            for wtype in typing.get_args(WidthTypes)
-        ]
-
-        # Run EME length sweep simulations to extract S21 and S11 vs. length of device
-        optimal_lengths = []
-        transmission_coefficients = []
-        reflection_coefficients = []
-        simulated_components = []
-        sims = []
-        length_sweeps = []
-        for component in components:
-            try:
-                sim = LumericalEmeSimulation(
-                    component=component,
-                    layerstack=self.recipe_setup.layer_stack,
-                    simulation_settings=ss,
-                    convergence_settings=cs,
-                    hide=False,  # TODO: Make global variable for switching debug modes
-                    run_overall_convergence=run_convergence,
-                    run_mode_convergence=run_convergence,
-                    dirpath=self.dirpath,
-                )
-                sims.append(sim)
-                simulated_components.append(component)
-            except Exception as err:
-                logger.error(
-                    f"{err}\n{component.name} failed to simulate. Moving onto next component"
-                )
-                continue
-
-            # Extract S21 and S11 vs. length during length sweeps
-            length_sweep = sim.get_length_sweep(
-                start_length=di.start_length,
-                stop_length=di.stop_length,
-                num_pts=di.num_pts,
-            )
-            length_sweeps.append(length_sweep)
-            length = length_sweep.loc[:, "length"]
-            s21 = 10 * np.log10(abs(length_sweep.loc[:, "s21"]) ** 2)
-            s11 = 10 * np.log10(abs(length_sweep.loc[:, "s11"]) ** 2)
-
-            # Get length of taper that has lower loss than routing loss
-            try:
-                ind = next(
-                    k
-                    for k, value in enumerate(list(s21))
-                    if value > -di.narrow_waveguide_routing_loss_per_cm * length[k] / cm
-                )
-                optimal_lengths.append(length[ind] / um)
-                transmission_coefficients.append(s21[ind])
-                reflection_coefficients.append(s11[ind])
-            except StopIteration:
-                logger.warning(
-                    f"{component.name} cannot achieve specified routing loss of "
-                    + f"-{di.narrow_waveguide_routing_loss_per_cm}dB/cm. Use maximal length of {di.stop_length}um."
-                )
-                optimal_lengths.append(di.stop_length)
-                transmission_coefficients.append(s21[-1])
-                reflection_coefficients.append(s11[-1])
-
-        # Log and save optimal lengths
-        results = {
-            f"{simulated_components[i].name} ({simulated_components[i].settings.get('width_type', 'Shape Unknown')})": f"L: {optimal_lengths[i]} | T: {transmission_coefficients[i]} | R: {reflection_coefficients[i]}"
-            for i in range(0, len(simulated_components))
-        }
-        with open(str(self.recipe_dirpath / "optimal_lengths.txt"), "w") as f:
-            f.write(f"{results}")
-        logger.info(f"{results}")
-        self.components = [
-            self.cell(
-                cross_section1=self.cross_section1,
-                cross_section2=self.cross_section2,
-                length=optimal_lengths[i],  # um
-                width_type=simulated_components[i].settings.get("width_type", "sine"),
-            )
-            for i in range(0, len(simulated_components))
-        ]
-
-        # Get best component
-        # Most optimal component is one with smallest length AND least reflections
-        # If not both, choose component with lower than specified reflection or least reflections
-        ind1 = optimal_lengths.index(min(optimal_lengths))
-        ind2 = reflection_coefficients.index(min(reflection_coefficients))
-
-        if ind1 == ind2 or (reflection_coefficients[ind1] < di.max_reflection):
-            # Select shortest component and minimal reflections. Else, shortest component with reflection below specified
-            optimal_component = self.cell(
-                cross_section1=self.cross_section1,
-                cross_section2=self.cross_section2,
-                length=optimal_lengths[ind1],  # um
-                width_type=list(typing.get_args(WidthTypes))[ind1],
-            )
-            opt_length_sweep_data = length_sweeps[ind1]
-        else:
-            # Select component with minimal reflections
-            optimal_component = self.cell(
-                cross_section1=self.cross_section1,
-                cross_section2=self.cross_section2,
-                length=optimal_lengths[ind2],  # um
-                width_type=list(typing.get_args(WidthTypes))[ind2],
-            )
-            opt_length_sweep_data = length_sweeps[ind2]
-
-        # Save general results
-        self.component = optimal_component
-        self.length_sweep = opt_length_sweep_data
-
-        # Save recipe results
-        self.recipe_results.length_sweep = self.length_sweep
-        self.recipe_results.components_settings = [c.settings.model_copy().model_dump() for c in self.components]
-
-        return True
-
-
-class RoutingTaperDesignRecipe(DesignRecipe):
-    """
-    Routing taper design recipe.
-
-    Attributes:
-        best_component: Best taper component
-        cross_section1: Left cross section
-        cross_section2: Right cross section
-        recipe_setup:
-            eme_simulation_setup: EME simulation setup
-            eme_convergence_setup: EME convergence setup
-            fdtd_simulation_setup: FDTD simulation setup
-            fdtd_convergence_setup: FDTD convergence setup
-            design_intent: Taper design intent
-        recipe_results:
-            results: Key figures of merit for determining the best routing taper
-            cell_settings: Taper cell settings that create the best routing taper
-    """
-
-    def __init__(
-        self,
-        cell: ComponentFactory = taper_cross_section,
-        cross_section1: CrossSectionSpec | None = gf.cross_section.cross_section,
-        cross_section2: CrossSectionSpec | None = gf.cross_section.cross_section,
-        design_intent: RoutingTaperDesignIntent | None = None,
-        eme_simulation_setup: SimulationSettingsLumericalEme = LUMERICAL_EME_SIMULATION_SETTINGS,
-        eme_convergence_setup: ConvergenceSettingsLumericalEme = LUMERICAL_EME_CONVERGENCE_SETTINGS,
-        fdtd_simulation_setup: SimulationSettingsLumericalFdtd = SIMULATION_SETTINGS_LUMERICAL_FDTD,
-        fdtd_convergence_setup: ConvergenceSettingsLumericalFdtd = LUMERICAL_FDTD_CONVERGENCE_SETTINGS,
-        layer_stack: LayerStack | None = None,
-        dirpath: PathType | None = None,
-    ):
-        r"""
-        Set up routing taper design recipe
-
-                         |       |
-                         |      /|---------
-                         |    /  |
-                         |  /    |
-        -----------------|/      |
-        cross section 1  | taper | cross section 2
-        -----------------|\      |
-                         |  \    |
-                         |    \  |
-                         |      \|---------
-                         |       |
-
-        Parameters:
-            cell: Taper cell that uses cross sections to determine both ends of the taper
-            cross_section1: Left cross section
-            cross_section2: Right cross section
-            design_intent: Taper design intent
-            layer_stack: PDK layerstack
-            eme_simulation_setup: EME simulation setup
-            eme_convergence_setup: EME convergence setup
-            fdtd_simulation_setup: FDTD simulation setup
-            fdtd_convergence_setup: FDTD convergence setup
-            dirpath: Directory to save files
-        """
-        layer_stack = layer_stack or get_layer_stack()
-        super().__init__(cell=cell, layer_stack=layer_stack, dirpath=dirpath)
-        self.cross_section1 = cross_section1
-        self.cross_section2 = cross_section2
-        # Add information to recipe setup. NOTE: This is used for hashing
-        self.recipe_setup.eme_simulation_setup = eme_simulation_setup
-        self.recipe_setup.eme_convergence_setup = eme_convergence_setup
-        self.recipe_setup.fdtd_simulation_setup = fdtd_simulation_setup
-        self.recipe_setup.fdtd_convergence_setup = fdtd_convergence_setup
-        self.recipe_setup.design_intent = design_intent or RoutingTaperDesignIntent()
-
-
-    @eval_decorator
-    def eval(self, run_convergence: bool = True):
-        r"""
-        Run taper design recipe.
-
-        1. Sweep taper geometry in EME and get best geometry and length for component.
-        2. Run FDTD simulation to extract s-params
-        3. Select best taper based on weighted decision matrix with regards to:
-            a) Transmission
-            b) Reflection
-            c) Device Length
-
-        Parameters:
-            run_convergence: Run convergence if True
-        """
-        eme_recipe = RoutingTaperEmeDesignRecipe(
-            cell=self.cell,
-            cross_section1=self.cross_section1,
-            cross_section2=self.cross_section2,
-            design_intent=self.recipe_setup.design_intent,
-            layer_stack=self.recipe_setup.layer_stack,
-            simulation_setup=self.recipe_setup.eme_simulation_setup,
-            convergence_setup=self.recipe_setup.eme_convergence_setup,
-            dirpath=self.dirpath,
-        )
-        success = eme_recipe.eval(run_convergence=run_convergence)
-
-        fdtd_recipes = [
-            FdtdRecipe(
-                component=self.cell(
-                    cross_section1=self.cross_section1,
-                    cross_section2=self.cross_section2,
-                    length=settings["length"],  # um
-                    width_type=settings["width_type"],
-                ),
-                layer_stack=self.recipe_setup.layer_stack,
-                simulation_setup=self.recipe_setup.fdtd_simulation_setup,
-                convergence_setup=self.recipe_setup.fdtd_convergence_setup,
-                dirpath=self.dirpath,
-            )
-            for settings in eme_recipe.recipe_results.components_settings
-        ]
-        for recipe in fdtd_recipes:
-            success = success and recipe.eval(run_convergence=run_convergence)
-
-        # Select best taper based on weighted decision matrix:
-        # 1. Transmission
-        # 2. Reflection
-        # 3. Device Length
-
-        # Normalize weights to range between 0 to 1
-        weight_names = list(design_intent.weights.keys())
-        weight_values = np.array(list(design_intent.weights.values()))
-        norm_weight_values = weight_values / sum(weight_values)
-        norm_weight_values = list(norm_weight_values)
-
-        # Get average transmission and reflection across wavelength range
-        average_transmissions = []
-        average_reflections = []
-        for i in range(0, len(fdtd_recipes)):
-            average_transmissions.append(10*np.log10(np.mean(np.abs(fdtd_recipes[i].recipe_results.sparameters.loc[:, "S21"]) ** 2)))
-            average_reflections.append(10*np.log10(np.mean(np.abs(fdtd_recipes[i].recipe_results.sparameters.loc[:, "S11"]) ** 2)))
-
-        # Get component names and optimal lengths
-        taper_geometry_names = [f"{settings['width_type']}" for settings in eme_recipe.recipe_results.components_settings]
-        lengths = [settings["length"] for settings in eme_recipe.recipe_results.components_settings]
-
-        # Save results
-        self.recipe_results.results = pd.DataFrame([average_transmissions, average_reflections, lengths], weight_names, taper_geometry_names)
-        self.recipe_results.results.to_csv(str(self.recipe_dirpath / "results.csv"))
-
-        # Normalize results to range between 0 to 1 and ensure the more optimal devices have higher numbers
-        # Ex. Shorter lengths are more desirable, but for decision matrix calculations, we require a positive scale
-        average_transmissions = np.array(average_transmissions)
-        average_reflections = -np.array(average_reflections)
-        lengths = -np.array(lengths)
-
-        norm_average_transmissions = (average_transmissions - np.min(average_transmissions)) / (np.max(average_transmissions) - np.min(average_transmissions))
-        norm_average_reflections = (average_reflections - np.min(average_reflections)) / (np.max(average_reflections) - np.min(average_reflections))
-        norm_lengths = (lengths - np.min(lengths)) / (np.max(lengths) - np.min(lengths))
-
-        # Multiply by weights
-        weighted_transmissions = norm_average_transmissions * norm_weight_values[0]
-        weighted_reflections = norm_average_reflections * norm_weight_values[1]
-        weighted_lengths = norm_lengths * norm_weight_values[2]
-        weighted_score = [sum([weighted_transmissions[i], weighted_reflections[i], weighted_lengths[i]])
-                          for i in range(0, len(weighted_transmissions))]
-
-        # Save decision matrix results
-        self.recipe_results.weighted_decision_matrix = pd.DataFrame([list(weighted_transmissions),
-                                                 list(weighted_reflections),
-                                                 list(weighted_lengths),
-                                                 weighted_score
-                                                 ], weight_names + ["total_score"], taper_geometry_names)
-        self.recipe_results.weighted_decision_matrix.to_csv(str(self.recipe_dirpath / "weighted_decision_matrix.csv"))
-
-        best_component_index = weighted_score.index(max(weighted_score))
-        self.best_component = taper_cross_section(**eme_recipe.recipe_results.components_settings[best_component_index])
-        self.recipe_results.cell_settings = self.best_component.to_dict()
-
-        return success
-
-
-if __name__ == "__main__":
-    ### 0. DEFINE WHERE FILES ARE SAVED
-    dirpath = Path(__file__).parent / "recipe_runs"
-    dirpath.mkdir(parents=True, exist_ok=True)
-
-    ### 1. DEFINE DESIGN INTENT
-    design_intent = RoutingTaperDesignIntent(
-        narrow_waveguide_routing_loss_per_cm=3,  # dB/cm
-    )
-
-    narrow_waveguide_cross_section = partial(
-        gf.cross_section.cross_section,
-        layer=(1, 0),
-        width=0.5,
-    )
-    wide_waveguide_cross_section = partial(
-        gf.cross_section.cross_section,
-        layer=(1, 0),
-        width=3.0,
-    )
-
-    ### 2. DEFINE LAYER STACK
-    from gdsfactory.technology.layer_stack import LayerLevel, LayerStack
-
-    layerstack_lumerical = LayerStack(
-        layers={
-            "clad": LayerLevel(
-                layer=(99999, 0),
-                thickness=3.0,
-                zmin=0.0,
-                material="sio2",
-                sidewall_angle=0.0,
-                mesh_order=9,
-                layer_type="background",
-            ),
-            "box": LayerLevel(
-                layer=(99999, 0),
-                thickness=3.0,
-                zmin=-3.0,
-                material="sio2",
-                sidewall_angle=0.0,
-                mesh_order=9,
-                layer_type="background",
-            ),
-            "core": LayerLevel(
-                layer=(1, 0),
-                thickness=0.22,
-                zmin=0.0,
-                material="si",
-                sidewall_angle=2.0,
-                width_to_z=0.5,
-                mesh_order=2,
-                layer_type="grow",
-                info={"active": True},
-            ),
-        }
-    )
-
-    ### 3. DEFINE SIMULATION AND CONVERGENCE SETTINGS
-    eme_convergence_setup = ConvergenceSettingsLumericalEme(
-        sparam_diff=1 - 10 ** (-0.005 / 10)
-    )
-    eme_simulation_setup = SimulationSettingsLumericalEme()
-
     fdtd_convergence_setup = ConvergenceSettingsLumericalFdtd(
         sparam_diff=0.01
     )
