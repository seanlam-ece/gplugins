--- conflicted
+++ resolved
@@ -32,49 +32,7 @@
 from gplugins.lumerical.utils import Simulation, draw_geometry, layerstack_to_lbr
 
 
-<<<<<<< HEAD
 class LumericalEmeSimulation:
-=======
-def main():
-    from functools import partial
-
-    from gdsfactory.components.taper_cross_section import taper_cross_section
-
-    xs_wg = partial(
-        gf.cross_section.cross_section,
-        layer=(1, 0),
-        width=0.5,
-    )
-
-    xs_wg_wide = partial(
-        gf.cross_section.cross_section,
-        layer=(1, 0),
-        width=2.0,
-    )
-
-    taper = taper_cross_section(
-        cross_section1=xs_wg,
-        cross_section2=xs_wg_wide,
-        length=5,
-        width_type="parabolic",
-    )
-
-    sim = LumericalEmeSimulation(
-        taper,
-        run_mesh_convergence=False,
-        run_cell_convergence=False,
-        run_mode_convergence=True,
-        run_overall_convergence=True,
-        override_convergence=False,
-        hide=False,
-    )
-
-    data = sim.get_length_sweep()
-    logger.info(f"{data}\nDone")
-
-
-class LumericalEmeSimulation(Simulation):
->>>>>>> 1d7ae5d2
     """
     Lumerical EME simulation plugin for running EME simulations on GDSFactory designs
 
@@ -385,9 +343,6 @@
 
         if not hide:
             plt.show()
-
-    def set_simulation_region(self, component: Component):
-        pass
 
     def update_mesh_convergence(self, plot: bool = False) -> pd.DataFrame:
         """
@@ -1124,12 +1079,4 @@
         plt.ylabel("Effective Index")
         plt.legend(loc="upper left", bbox_to_anchor=(1.04, 1))
         plt.tight_layout()
-<<<<<<< HEAD
-        plt.savefig(str(self.dirpath / f"{self.component.name}_neff_vs_position.png"))
-=======
-        plt.savefig(str(self.simulation_dirpath / f"{self.component.name}_neff_vs_position.png"))
-
-
-if __name__ == "__main__":
-    main()
->>>>>>> 1d7ae5d2
+        plt.savefig(str(self.simulation_dirpath / f"{self.component.name}_neff_vs_position.png"))